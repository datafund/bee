// Copyright 2020 The Swarm Authors. All rights reserved.
// Use of this source code is governed by a BSD-style
// license that can be found in the LICENSE file.

package debugapi_test

import (
	"context"
	"errors"
	"net/http"
	"testing"

	"github.com/ethersphere/bee/pkg/bzz"
	"github.com/ethersphere/bee/pkg/crypto"
	"github.com/ethersphere/bee/pkg/debugapi"
	"github.com/ethersphere/bee/pkg/jsonhttp"
	"github.com/ethersphere/bee/pkg/jsonhttp/jsonhttptest"
	"github.com/ethersphere/bee/pkg/p2p"
	"github.com/ethersphere/bee/pkg/p2p/mock"
	"github.com/ethersphere/bee/pkg/storage"
	"github.com/ethersphere/bee/pkg/swarm"
	topmock "github.com/ethersphere/bee/pkg/topology/mock"
	ma "github.com/multiformats/go-multiaddr"
)

func TestConnect(t *testing.T) {
	underlay := "/ip4/127.0.0.1/tcp/7070/p2p/16Uiu2HAkx8ULY8cTXhdVAcMmLcH9AsTKz6uBQ7DPLKRjMLgBVYkS"
	errorUnderlay := "/ip4/127.0.0.1/tcp/7070/p2p/16Uiu2HAkw88cjH2orYrB6fDui4eUNdmgkwnDM8W681UbfsPgM9QY"
	testErr := errors.New("test error")

	privateKey, err := crypto.GenerateSecp256k1Key()
	if err != nil {
		t.Fatal(err)
	}

	overlay := crypto.NewOverlayAddress(privateKey.PublicKey, 0)
	underlama, err := ma.NewMultiaddr(underlay)
	if err != nil {
		t.Fatal(err)
	}

	bzzAddress, err := bzz.NewAddress(crypto.NewDefaultSigner(privateKey), underlama, overlay, 0)
	if err != nil {
		t.Fatal(err)
	}

	testServer := newTestServer(t, testServerOptions{
		P2P: mock.New(mock.WithConnectFunc(func(ctx context.Context, addr ma.Multiaddr) (*bzz.Address, error) {
			if addr.String() == errorUnderlay {
				return nil, testErr
			}
<<<<<<< HEAD

=======
>>>>>>> ce03088d
			return bzzAddress, nil
		})),
	})

	t.Run("ok", func(t *testing.T) {
		jsonhttptest.ResponseDirect(t, testServer.Client, http.MethodPost, "/connect"+underlay, nil, http.StatusOK, debugapi.PeerConnectResponse{
			Address: overlay.String(),
		})

		bzzAddr, err := testServer.Addressbook.Get(overlay)
		if err != nil && errors.Is(err, storage.ErrNotFound) && !bzzAddress.Equal(&bzzAddr) {
			t.Fatalf("found wrong underlay.  expected: %+v, found: %+v", bzzAddress, bzzAddr)
		}
	})

	t.Run("error", func(t *testing.T) {
		jsonhttptest.ResponseDirect(t, testServer.Client, http.MethodPost, "/connect"+errorUnderlay, nil, http.StatusInternalServerError, jsonhttp.StatusResponse{
			Code:    http.StatusInternalServerError,
			Message: testErr.Error(),
		})
	})

	t.Run("get method not allowed", func(t *testing.T) {
		jsonhttptest.ResponseDirect(t, testServer.Client, http.MethodGet, "/connect"+underlay, nil, http.StatusMethodNotAllowed, jsonhttp.StatusResponse{
			Code:    http.StatusMethodNotAllowed,
			Message: http.StatusText(http.StatusMethodNotAllowed),
		})
	})

	t.Run("error - add peer", func(t *testing.T) {
		disconnectCalled := false
		testServer := newTestServer(t, testServerOptions{
			P2P: mock.New(mock.WithConnectFunc(func(ctx context.Context, addr ma.Multiaddr) (*bzz.Address, error) {
				if addr.String() == errorUnderlay {
					return nil, testErr
				}
				return bzzAddress, nil
			}), mock.WithDisconnectFunc(func(addr swarm.Address) error {
				disconnectCalled = true
				return nil
			})),
			TopologyOpts: []topmock.Option{topmock.WithAddPeerErr(testErr)},
		})

		jsonhttptest.ResponseDirect(t, testServer.Client, http.MethodPost, "/connect"+underlay, nil, http.StatusInternalServerError, jsonhttp.StatusResponse{
			Code:    http.StatusInternalServerError,
			Message: testErr.Error(),
		})

		bzzAddr, err := testServer.Addressbook.Get(overlay)
		if err != nil && errors.Is(err, storage.ErrNotFound) && !bzzAddress.Equal(&bzzAddr) {
			t.Fatalf("found wrong underlay.  expected: %+v, found: %+v", bzzAddress, bzzAddr)
		}

		if !disconnectCalled {
			t.Fatalf("disconnect not called.")
		}
	})

}

func TestDisconnect(t *testing.T) {
	address := swarm.MustParseHexAddress("ca1e9f3938cc1425c6061b96ad9eb93e134dfe8734ad490164ef20af9d1cf59c")
	unknownAdddress := swarm.MustParseHexAddress("ca1e9f3938cc1425c6061b96ad9eb93e134dfe8734ad490164ef20af9d1cf59e")
	errorAddress := swarm.MustParseHexAddress("ca1e9f3938cc1425c6061b96ad9eb93e134dfe8734ad490164ef20af9d1cf59a")
	testErr := errors.New("test error")

	testServer := newTestServer(t, testServerOptions{
		P2P: mock.New(mock.WithDisconnectFunc(func(addr swarm.Address) error {
			if addr.Equal(address) {
				return nil
			}

			if addr.Equal(errorAddress) {
				return testErr
			}

			return p2p.ErrPeerNotFound
		})),
	})

	t.Run("ok", func(t *testing.T) {
		jsonhttptest.ResponseDirect(t, testServer.Client, http.MethodDelete, "/peers/"+address.String(), nil, http.StatusOK, jsonhttp.StatusResponse{
			Code:    http.StatusOK,
			Message: http.StatusText(http.StatusOK),
		})
	})

	t.Run("unknown", func(t *testing.T) {
		jsonhttptest.ResponseDirect(t, testServer.Client, http.MethodDelete, "/peers/"+unknownAdddress.String(), nil, http.StatusBadRequest, jsonhttp.StatusResponse{
			Code:    http.StatusBadRequest,
			Message: "peer not found",
		})
	})

	t.Run("invalid peer address", func(t *testing.T) {
		jsonhttptest.ResponseDirect(t, testServer.Client, http.MethodDelete, "/peers/invalid-address", nil, http.StatusBadRequest, jsonhttp.StatusResponse{
			Code:    http.StatusBadRequest,
			Message: "invalid peer address",
		})
	})

	t.Run("error", func(t *testing.T) {
		jsonhttptest.ResponseDirect(t, testServer.Client, http.MethodDelete, "/peers/"+errorAddress.String(), nil, http.StatusInternalServerError, jsonhttp.StatusResponse{
			Code:    http.StatusInternalServerError,
			Message: testErr.Error(),
		})
	})
}

func TestPeer(t *testing.T) {
	overlay := swarm.MustParseHexAddress("ca1e9f3938cc1425c6061b96ad9eb93e134dfe8734ad490164ef20af9d1cf59c")
	testServer := newTestServer(t, testServerOptions{
		P2P: mock.New(mock.WithPeersFunc(func() []p2p.Peer {
			return []p2p.Peer{{Address: overlay}}
		})),
	})

	t.Run("ok", func(t *testing.T) {
		jsonhttptest.ResponseDirect(t, testServer.Client, http.MethodGet, "/peers", nil, http.StatusOK, debugapi.PeersResponse{
			Peers: []p2p.Peer{{Address: overlay}},
		})
	})

	t.Run("get method not allowed", func(t *testing.T) {
		jsonhttptest.ResponseDirect(t, testServer.Client, http.MethodPost, "/peers", nil, http.StatusMethodNotAllowed, jsonhttp.StatusResponse{
			Code:    http.StatusMethodNotAllowed,
			Message: http.StatusText(http.StatusMethodNotAllowed),
		})
	})
}<|MERGE_RESOLUTION|>--- conflicted
+++ resolved
@@ -49,10 +49,6 @@
 			if addr.String() == errorUnderlay {
 				return nil, testErr
 			}
-<<<<<<< HEAD
-
-=======
->>>>>>> ce03088d
 			return bzzAddress, nil
 		})),
 	})
